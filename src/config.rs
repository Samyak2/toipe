//! Configuration for Toipe.
//!
//! Designed for command-line arguments using [`clap`], but can be used
//! as a library too.

use clap::{ArgEnum, Parser};

use crate::wordlists::BuiltInWordlist;

const CLI_HELP: &str = "A trusty terminal typing tester.

Keyboard shortcuts:
ctrl-c: quit
ctrl-r: restart test with a new set of words
ctrc-w: delete last word
";

/// Main configuration for Toipe.
#[derive(Parser)]
#[clap(author, version, about = CLI_HELP)]
pub struct ToipeConfig {
    /// Word list name.
    #[clap(arg_enum, short, long, default_value_t = BuiltInWordlist::Top250)]
    pub wordlist: BuiltInWordlist,
    /// Path to custom word list file.
    ///
    /// This argument cannot be used along with `-w`/`--wordlist`
    #[clap(short = 'f', long = "file", conflicts_with = "wordlist")]
    pub wordlist_file: Option<String>,
    /// Number of words to show on each test.
    #[clap(short, long, default_value_t = 30)]
    pub num_words: usize,
<<<<<<< HEAD

    /// Read full text sequentially
    #[clap(short = 's', long = "sequential", conflicts_with = "wordlist")]
    pub use_sequential_words: bool,
=======
    /// Whether to include punctuation
    #[clap(short, long)]
    pub punctuation: bool,
>>>>>>> 93a0fb69
}

impl ToipeConfig {
    /// Name of the text used for typing test
    pub fn text_name(&self) -> String {
        if let Some(wordlist_file) = &self.wordlist_file {
            format!("custom file `{}`", wordlist_file)
        } else {
            if let Some(possible_value) = self.wordlist.to_possible_value() {
                possible_value.get_name()
            } else {
                "unknown"
            }
            .to_string()
        }
    }
}<|MERGE_RESOLUTION|>--- conflicted
+++ resolved
@@ -30,16 +30,16 @@
     /// Number of words to show on each test.
     #[clap(short, long, default_value_t = 30)]
     pub num_words: usize,
-<<<<<<< HEAD
+
 
     /// Read full text sequentially
     #[clap(short = 's', long = "sequential", conflicts_with = "wordlist")]
     pub use_sequential_words: bool,
-=======
+  
     /// Whether to include punctuation
     #[clap(short, long)]
     pub punctuation: bool,
->>>>>>> 93a0fb69
+
 }
 
 impl ToipeConfig {
