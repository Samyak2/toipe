--- conflicted
+++ resolved
@@ -24,11 +24,7 @@
 use results::ToipeResults;
 use termion::input::Keys;
 use termion::{color, event::Key, input::TermRead};
-<<<<<<< HEAD
-use textgen::{RawWordSelector, SequentialFileWordSelector, WordSelector};
-=======
-use textgen::{PunctuatedWordSelector, RawWordSelector, WordSelector};
->>>>>>> 93a0fb69
+use textgen::{PunctuatedWordSelector, RawWordSelector, SequentialFileWordSelector, WordSelector};
 use tui::{Text, ToipeTui};
 use wordlists::{BuiltInWordlist, OS_WORDLIST_PATH};
 
@@ -80,7 +76,6 @@
     /// Initializes the word selector.
     /// Also invokes [`Toipe::restart()`].
     pub fn new(config: ToipeConfig) -> Result<Self> {
-<<<<<<< HEAD
         let word_selector: Box<dyn WordSelector> = if config.use_sequential_words {
             if let Some(wordlist_path) = config.wordlist_file.clone() {
                 Box::new(
@@ -91,11 +86,6 @@
                 return Err(ToipeError::from("Undefined path.".to_owned()))?;
             }
         } else if let Some(wordlist_path) = config.wordlist_file.clone() {
-=======
-        let mut word_selector: Box<dyn WordSelector> = if let Some(wordlist_path) =
-            config.wordlist_file.clone()
-        {
->>>>>>> 93a0fb69
             Box::new(
                 RawWordSelector::from_path(PathBuf::from(wordlist_path.clone())).with_context(
                     || format!("reading the word list from given path '{}'", wordlist_path),
